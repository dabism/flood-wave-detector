class FloodWaveDetector():
    def __init__(self) -> None:
        self.__db_credentials_path = self.read_ini()
        self.dataloader = Dataloader(self.__db_credentials_path)
<<<<<<< HEAD
        self.meta = self.dataloader.meta_data.groupby(["river"]).get_group("Tisza").sort_values(by='river_km',
                                                                                                ascending=False)
=======
        self.meta = self.dataloader \
            .meta_data \
            .groupby(["river"]) \
            .get_group("Tisza") \
            .sort_values(by='river_km', ascending=False)
>>>>>>> 6a5fa3d8
        self.gauges = self.meta.dropna(subset=['h_table']).index.tolist()
        self.gauge_peak_plateau_pairs = {}
        self.gauge_pairs = []

        self.path = {}
        self.all_paths = {}
        self.wave_serial_number = 0
        self.branches = LifoQueue()
        self.flood_wave = {}

    @measure_time
    def read_ini(self) -> os.path:
        dirname = os.path.dirname(os.getcwd())
        return os.path.join(dirname, 'database.ini')

    @measure_time
    def mkdirs(self):
        os.makedirs('./saved', exist_ok=True)
        os.makedirs('./saved/step1', exist_ok=True)
        os.makedirs('./saved/step2', exist_ok=True)
        os.makedirs('./saved/step3', exist_ok=True)
<<<<<<< HEAD

    @measure_time
    def peak_plateau_search(self, gauge_ts: np.array) -> np.array:
        """
        Searching for local maximums in a list.
        Currently the function allows to find plateaus.

        :param np.array gauge_ts: Time series we search the local maximim values in.
        :return np.array: array of boolean values - True if there is a local max, false if not.
        """
=======
>>>>>>> 6a5fa3d8

    @measure_time
    def create_object_array(self, gauge_ts: np.array) -> np.array:
        result = np.empty(gauge_ts.shape[0], dtype=GaugeData)
        peaks = list(argrelextrema(gauge_ts, np.greater_equal)[0])

        for idx, value in enumerate(gauge_ts):
            result[idx] = GaugeData(value=value)
        for k in peaks:
            result[k].is_peak = True
        return result

<<<<<<< HEAD
        return np.append(np.append([False], peak_plateau), [False])

=======
>>>>>>> 6a5fa3d8
    @measure_time
    def create_peak_plateau_list(
            self,
            gauge_df: pd.DataFrame,
<<<<<<< HEAD
            bool_filter: np.array,
=======
            gauge_data: np.array,
>>>>>>> 6a5fa3d8
            reg_number: str
    ) -> list:
        """
        Returns with the list of found (date, peak/plateau value) tuples for a single gauge

        :param pd.DataFrame gauge_df: One gauge column, one date column, date index.
        :param np.array bool_filter: A bool list. There is a local peak/plateau, where it's true.
        :param str reg_number: The gauge id.
        :return list: list of tuple of local max values and the date. (date, value)
        """

        # Clean-up dataframe for getting peak-plateau list
<<<<<<< HEAD
        peak_plateau_df = gauge_df.loc[bool_filter]
        peak_plateau_df["date"] = peak_plateau_df.index
        peak_plateau_df.index = peak_plateau_df["date"].dt.strftime('%Y-%m-%d')
        peak_plateau_df = peak_plateau_df.drop(columns=["date", "Date"])
=======
        peak_plateau_df = gauge_df.loc[np.array([x.is_peak for x in gauge_data])]
        peak_plateau_df = peak_plateau_df.drop(columns="Date") \
            .set_index(peak_plateau_df.index.strftime('%Y-%m-%d'))
>>>>>>> 6a5fa3d8
        peak_plateau_df[reg_number] = peak_plateau_df[reg_number].astype(float)

        # Get peak-plateau list
        peak_plateau_tuple = peak_plateau_df.to_records(index=True)
        peak_plateau_list = [tuple(x) for x in peak_plateau_tuple]
        return peak_plateau_list

    def filter_for_start_and_length(
            self,
            gauge_df: pd.DataFrame,
            min_date: datetime,
            window_size: int
    ) -> pd.DataFrame:
        """
        Find possible follow-up dates for the flood wave coming from the previous gauge

        :param pd.DataFrame gauge_df: Dataframe to crop
        :param datetime min_date: start date of the crop
        :param int window_size: size of the new dataframe (number of days we want)
        :return pd.DataFrame: Cropped dataframe with found next dates.
        """

        max_date = min_date + timedelta(days=window_size)
        found_next_dates = gauge_df[(gauge_df['Date'] >= min_date) & (gauge_df['Date'] <= max_date)]

        return found_next_dates

    @measure_time
    def search_flooding_gauge_pairs(self, delay: int, window_size: int, gauges: list) -> None:
        """
        Creates the wave-pairs for gauges next to each other.
        Creates separate jsons and a actual_next_pair (super_dict) including all the pairs with all of their waves.

        :param int delay: Minimum delay (days) between two gauges.
        :param int window_size: Size of the interval (days) we allow a delay.
        :param list gauges: The id list of the gauges (in order).
        """

        gauge_peak_plateau_pairs = {}
        big_json_exists = os.path.exists('./saved/step2/gauge_peak_plateau_pairs.json')

        for actual_gauge, next_gauge in itertools.zip_longest(gauges[:-1], gauges[1:]):
            actual_json_exists = os.path.exists(f'saved/step2/{actual_gauge}_{next_gauge}.json')

<<<<<<< HEAD
            if (not actual_json_exists) or (not big_json_exists):

                # Read the data from the actual gauge.
                actual_gauge_f = open(f'./saved/step1/{actual_gauge}.json')
                actual_gauge_with_index = json.load(actual_gauge_f)
                actual_gauge_f.close()
                actual_gauge_df = pd.DataFrame(data=actual_gauge_with_index,
                                               columns=['Date', 'Max value'])
                actual_gauge_df['Date'] = pd.to_datetime(actual_gauge_df['Date'])

                # Read the data from the next gauge.
                next_gauge_f = open(f'./saved/step1/{next_gauge}.json')
                next_gauge_with_index = json.load(next_gauge_f)
                next_gauge_f.close()
                next_gauge_df = pd.DataFrame(data=next_gauge_with_index,
                                             columns=['Date', 'Max value'])
                next_gauge_df['Date'] = pd.to_datetime(next_gauge_df['Date'])

                # Create actual_next_pair
                actual_next_pair = dict()
                for actual_date in actual_gauge_df['Date']:

                    # Find next dates for the following gauge
                    past_date = actual_date - timedelta(days=delay)
                    found_next_dates = self.filter_for_start_and_length(
                        gauge_df=next_gauge_df,
                        min_date=past_date,
                        window_size=window_size
                    )

                    # Convert datetime to string
                    found_next_dates_str = []
                    if not found_next_dates.empty:
                        for found_date in found_next_dates['Date']:
                            found_date = found_date.strftime('%Y-%m-%d')
                            found_next_dates_str.append(found_date)
                        actual_next_pair[actual_date.strftime('%Y-%m-%d')] = found_next_dates_str

                # Save to file
                file = open(f'./saved/step2/{actual_gauge}_{next_gauge}.json', 'w')
                json.dump(obj=actual_next_pair,
                          fp=file,
                          indent=4)
                file.close()

                # Store result for the all in one dict
                gauge_peak_plateau_pairs[f'{actual_gauge}_{next_gauge}'] = actual_next_pair
                print(f'{actual_gauge}_{next_gauge}.json')

        # Save to file
        if not gauge_peak_plateau_pairs == {}:
            file_all = open('./saved/step2/gauge_peak_plateau_pairs.json', 'w')
            json.dump(obj=gauge_peak_plateau_pairs,
                      fp=file_all,
                      indent=4)
            file_all.close()
=======
            if actual_json_exists and big_json_exists:
                continue

            # Read the data from the actual gauge.
            actual_gauge_with_index = JsonHelper.read(f'./saved/step1/{actual_gauge}.json')
            actual_gauge_df = pd.DataFrame(data=actual_gauge_with_index,
                                           columns=['Date', 'Max value'])
            actual_gauge_df['Date'] = pd.to_datetime(actual_gauge_df['Date'])

            # Read the data from the next gauge.
            next_gauge_with_index = JsonHelper.read(f'./saved/step1/{next_gauge}.json')
            next_gauge_df = pd.DataFrame(data=next_gauge_with_index,
                                         columns=['Date', 'Max value'])
            next_gauge_df['Date'] = pd.to_datetime(next_gauge_df['Date'])

            # Create actual_next_pair
            actual_next_pair = dict()
            for actual_date in actual_gauge_df['Date']:

                # Find next dates for the following gauge
                past_date = actual_date - timedelta(days=delay)
                found_next_dates = self.filter_for_start_and_length(
                    gauge_df=next_gauge_df,
                    min_date=past_date,
                    window_size=window_size
                )

                # Convert datetime to string
                if not found_next_dates.empty:
                    found_next_dates_str = found_next_dates['Date'].dt.strftime('%Y-%m-%d').tolist()
                    actual_next_pair[actual_date.strftime('%Y-%m-%d')] = found_next_dates_str

            # Save to file
            JsonHelper.write(filepath=f'./saved/step2/{actual_gauge}_{next_gauge}.json',
                             obj=actual_next_pair)

            # Store result for the all in one dict
            gauge_peak_plateau_pairs[f'{actual_gauge}_{next_gauge}'] = actual_next_pair
            print(f'{actual_gauge}_{next_gauge}.json')

        # Save to file
        if not gauge_peak_plateau_pairs == {}:
            JsonHelper.write(filepath='./saved/step2/gauge_peak_plateau_pairs.json', obj=gauge_peak_plateau_pairs)
>>>>>>> 6a5fa3d8

    def create_flood_wave(self, next_gauge_date: str,
                          next_idx: int) -> None:
        """
        Recursive function walking along the paths in the rooted tree representing the flood wave
        We assume that global variable path contains the complete path up to the current state
        i.e. all nodes (=gauges) are stored before the call of create_flood_wave

        :param str next_gauge_date: The next date, we want to find in the next pair's json.
        A date from the list, not the key. Date after the branch
        :param int next_idx: Index of the next gauge pair.
        E.g: index 1 is referring to "1515-1516" if the root is "1514-1515".
        """

        # other variables
        max_index_value = len(self.gauge_peak_plateau_pairs.keys()) - 1
        next_gauge_pair = self.gauge_pairs[next_idx]
        next_gauge = next_gauge_pair.split('_')[1]
        next_gauge_pair_date_dict = self.gauge_peak_plateau_pairs[next_gauge_pair]

        # See if we continue the wave
        can_path_be_continued = next_gauge_date in next_gauge_pair_date_dict.keys()
        if can_path_be_continued and next_idx < max_index_value:

            # Get new data values
            new_date_value = next_gauge_pair_date_dict[next_gauge_date]
            # the recursion continues with the first date
            new_gauge_date = new_date_value[0]

            # we store the other possible dates for continuation in a LiFoQueue
            if len(new_date_value) > 1:

                # Save the informations about the branches in a LiFoQueue (branches) so we can come back later.
                for k, dat in enumerate(new_date_value[1:]):
                    path_partial = deepcopy(self.path)  # copy result up to now
                    path_partial[next_gauge] = dat  # update with the new node and the corresponding possible date
                    new_path_key = "path" + str(next_idx + 1) + str(k)
                    self.all_paths[new_path_key] = path_partial
                    self.branches.put([dat, next_idx + 1, new_path_key])

            # Update the status of our "place" (path)
            self.path[next_gauge] = new_gauge_date

            # Keep going, search for the path
            self.create_flood_wave(next_gauge_date=new_gauge_date,
                                   next_idx=next_idx + 1)
        else:

            # Update the 'map'. (Add the path to the start date)
            self.flood_wave[f'id{self.wave_serial_number}'] = self.path

            # Make possible to have more paths
            self.wave_serial_number += 1

    @measure_time
    def sort_wave(self, filenames: list,
                  start: str = '2006-02-01',
                  end: str = '2006-06-01') -> list:
        """
        It's hard to visualize waves far from each other.
        With this method, we can choose a period and check the waves in it.

        :param list filenames: List of filenames we want to choose from. (Usually all files from the directory)
        :param str start: Start date of the interval.
        :param str end: Final day of the interval.
        :return str filename_sort: List of filenames with waves in the given interval.
        """
        start = datetime.strptime(start, '%Y-%m-%d')
        end = datetime.strptime(end, '%Y-%m-%d')

        filename_sort = []

        for filename in filenames:
            date_str = filename.split(".json")[0]
            date_dt = datetime.strptime(date_str, '%Y-%m-%d')

            if date_dt >= start and date_dt <= end:
                filename_sort.append(filename)

        return filename_sort

    @measure_time
    def plot_graph(self):
        filenames = next(os.walk('./saved/step3'), (None, None, []))[2]  # [] if no file

        fig = plt.figure(figsize=(15, 6))

        # Add title
        title = 'Flood wave'
        plt.title(title)

        # Select waves from a time interval
        sorted_filenames = self.sort_wave(filenames=filenames, start='2005-10-01', end='2006-01-01')

        max_array = []

        # Read all the files:
        for filename in sorted_filenames:

            # Initialize
            flood_dict = {}

            # Read a file and load it
            flood_dict = JsonHelper.read(filepath=f'./saved/step3/{filename}')

            # Get keys
            keys = flood_dict.keys()
            key_list = list(keys)

            # Read every dict of the file
            for path_key in key_list:
                local_dict = flood_dict[path_key]
                new_list = []
                # Create an array from the values to plot
                for key, value in iter(local_dict.items()):
                    new_list.append([key, datetime.strptime(value, '%Y-%m-%d')])

                if len(max_array) < len(new_list):
                    max_array = new_list
                my_array = np.array([np.array(xi) for xi in new_list])

                # Get x and y
                y = my_array[:, 0]
                x = my_array[:, 1]

                # Plot
                for i in range(0, len(x), 1):
                    plot = plt.plot(x[i:i + 2], y[i:i + 2], 'bo-')

                max_array = np.array([np.array(xi) for xi in max_array])

        # Plot the longest wave again, so the image isn't cropped.
        # Get x and y
        y = max_array[:, 0]
        x = max_array[:, 1]

        # Plot
        for i in range(0, len(x), 1):
            plot = plt.plot(x[i:i + 2], y[i:i + 2], 'bo-')

        # plt.xticks(rotation = 45)
        plt.ylim(y[-1], y[0])
        plt.show()

    @measure_time
    def step_1(self):
        for gauge in self.gauges:
            if not os.path.exists('saved/step1/' + str(gauge) + '.json'):
                # Get gauge data and drop missing data and make it an array.
                gauge_df = self.dataloader.get_daily_time_series(reg_number_list=[gauge]).dropna()

                # Get local peak/plateau values
                object_array = self.create_object_array(gauge_ts=gauge_df[str(gauge)].to_numpy())

                # Create keys for dictionary
                peak_plateau_tuples = self.create_peak_plateau_list(
                    gauge_df=gauge_df,
<<<<<<< HEAD
                    bool_filter=peak_plateau_bool,
=======
                    gauge_data=object_array,
>>>>>>> 6a5fa3d8
                    reg_number=str(gauge)
                )

                # Save
<<<<<<< HEAD
                file = open('./saved/step1/' + str(gauge) + ".json", "w")
                json.dump(obj=peak_plateau_tuples,
                          fp=file,
                          indent=4)
                file.close()
=======
                JsonHelper.write(filepath=f'./saved/step1/{gauge}.json', obj=peak_plateau_tuples)
>>>>>>> 6a5fa3d8

                print(str(gauge) + ".json")

    @measure_time
    def step_2(self):
        self.search_flooding_gauge_pairs(delay=0, window_size=3, gauges=self.gauges)

    @measure_time
    def step_3(self):
        """
        Searching for wave "series". For now, starting from the root ('1514-1515').
        Trying to find the same waves in different gauges.
        """

        # Read the gauge_peak_plateau_pairs (super dict)
        if self.gauge_peak_plateau_pairs == {}:
<<<<<<< HEAD
            gauge_peak_plateau_pairs_f = open('./saved/step2/gauge_peak_plateau_pairs.json')
            self.gauge_peak_plateau_pairs = json.load(gauge_peak_plateau_pairs_f)
            gauge_peak_plateau_pairs_f.close()
=======
            self.gauge_peak_plateau_pairs = JsonHelper.read(filepath='./saved/step2/gauge_peak_plateau_pairs.json')
>>>>>>> 6a5fa3d8

        print(self.gauge_peak_plateau_pairs)

        print(list(self.gauge_peak_plateau_pairs.keys()))
        self.gauge_pairs = list(self.gauge_peak_plateau_pairs.keys())

        next_g_p_idx = 1
        """
        To understand the code better, here are some description and example:

        branches = ['1951-01-11', 3, 'path30']

            We save the branches to this stucture. It' a . 
            This means, we can get out first the element , we put in last. 
            On the above example we can see one element of branches.


        path =  {'1514': '1951-01-07', '1515': '1951-01-08', '1516': '1951-01-08', '1518': '1951-01-09'}

            One path without branches.


        all_paths ={'path20': {'1514': '1951-01-07', '1515': '1951-01-08', '1516': '1951-01-08', '1518': '1951-01-09', 
                               '1520': '1951-01-09', '1521': '1951-01-09', '1719': '1951-01-10'}, 
                    'path30': {'1514': '1951-01-07', '1515': '1951-01-08', '1516': '1951-01-08', '1518': '1951-01-09'}}

            More path from the same start. The last path might be unfinished.


        flood_wave = {'id0': {'1514': '1951-01-07', '1515': '1951-01-08', '1516': '1951-01-08', '1518': '1951-01-08', 
                              '1520': '1951-01-09', '1521': '1951-01-09', '1719': '1951-01-10'}, 
                      'id1': {'1514': '1951-01-07', '1515': '1951-01-08', '1516': '1951-01-08', '1518': '1951-01-08'}, 
                      'id2': {'1514': '1951-01-07', '1515': '1951-01-08', '1516': '1951-01-08', '1518': '1951-01-09', 
                              '1520': '1951-01-09', '1521': '1951-01-09', '1719': '1951-01-10'}, 
                      'id3': {'1514': '1951-01-07', '1515': '1951-01-08', '1516': '1951-01-08', '1518': '1951-01-09'}}

            All of the waves from the given start point. 
        """

        root_gauge_pair = self.gauge_pairs[0]  # Root.
        root_gauge_pair_date_dict = self.gauge_peak_plateau_pairs[root_gauge_pair]

        # Search waves starting from the root
        for actual_date in root_gauge_pair_date_dict.keys():

            print("ACTUAL_DATE", actual_date)
            print('#####################################################')

            self.flood_wave = {}

            # Go over every date with a wave
            for next_date in root_gauge_pair_date_dict[actual_date]:

                # Empty and reset variables
                next_g_p_idx = 1
                self.path = {}
                self.all_paths = {}
                self.wave_serial_number = 0

                root_gauge = root_gauge_pair.split('_')[0]
                root_gauge_next = root_gauge_pair.split('_')[1]

                self.path[root_gauge] = actual_date
                self.path[root_gauge_next] = next_date

                # Search for flood wave
                self.create_flood_wave(next_gauge_date=next_date,
                                       next_idx=next_g_p_idx)

                # Go over the missed branches
                while self.branches.qsize() != 0:
                    # Get info from branches (info about the branch)
                    new_date, new_g_p_idx, path_key = self.branches.get()
                    self.path = self.all_paths[path_key]

                    # Go back to the branch
                    self.create_flood_wave(next_gauge_date=new_date,
                                           next_idx=new_g_p_idx)

                # Save the wave
<<<<<<< HEAD
                file = open(f'./saved/step3/{actual_date}', 'w')
                json.dump(obj=self.flood_wave,
                          fp=file,
                          indent=4)
                file.close()
=======
                JsonHelper.write(filepath=f'./saved/step3/{actual_date}', obj=self.flood_wave)
>>>>>>> 6a5fa3d8

    @measure_time
    def run(self):
        self.mkdirs()
        self.step_1()
        self.step_2()
        self.step_3()
<|MERGE_RESOLUTION|>--- conflicted
+++ resolved
@@ -1,536 +1,417 @@
-class FloodWaveDetector():
-    def __init__(self) -> None:
-        self.__db_credentials_path = self.read_ini()
-        self.dataloader = Dataloader(self.__db_credentials_path)
-<<<<<<< HEAD
-        self.meta = self.dataloader.meta_data.groupby(["river"]).get_group("Tisza").sort_values(by='river_km',
-                                                                                                ascending=False)
-=======
-        self.meta = self.dataloader \
-            .meta_data \
-            .groupby(["river"]) \
-            .get_group("Tisza") \
-            .sort_values(by='river_km', ascending=False)
->>>>>>> 6a5fa3d8
-        self.gauges = self.meta.dropna(subset=['h_table']).index.tolist()
-        self.gauge_peak_plateau_pairs = {}
-        self.gauge_pairs = []
-
-        self.path = {}
-        self.all_paths = {}
-        self.wave_serial_number = 0
-        self.branches = LifoQueue()
-        self.flood_wave = {}
-
-    @measure_time
-    def read_ini(self) -> os.path:
-        dirname = os.path.dirname(os.getcwd())
-        return os.path.join(dirname, 'database.ini')
-
-    @measure_time
-    def mkdirs(self):
-        os.makedirs('./saved', exist_ok=True)
-        os.makedirs('./saved/step1', exist_ok=True)
-        os.makedirs('./saved/step2', exist_ok=True)
-        os.makedirs('./saved/step3', exist_ok=True)
-<<<<<<< HEAD
-
-    @measure_time
-    def peak_plateau_search(self, gauge_ts: np.array) -> np.array:
-        """
-        Searching for local maximums in a list.
-        Currently the function allows to find plateaus.
-
-        :param np.array gauge_ts: Time series we search the local maximim values in.
-        :return np.array: array of boolean values - True if there is a local max, false if not.
-        """
-=======
->>>>>>> 6a5fa3d8
-
-    @measure_time
-    def create_object_array(self, gauge_ts: np.array) -> np.array:
-        result = np.empty(gauge_ts.shape[0], dtype=GaugeData)
-        peaks = list(argrelextrema(gauge_ts, np.greater_equal)[0])
-
-        for idx, value in enumerate(gauge_ts):
-            result[idx] = GaugeData(value=value)
-        for k in peaks:
-            result[k].is_peak = True
-        return result
-
-<<<<<<< HEAD
-        return np.append(np.append([False], peak_plateau), [False])
-
-=======
->>>>>>> 6a5fa3d8
-    @measure_time
-    def create_peak_plateau_list(
-            self,
-            gauge_df: pd.DataFrame,
-<<<<<<< HEAD
-            bool_filter: np.array,
-=======
-            gauge_data: np.array,
->>>>>>> 6a5fa3d8
-            reg_number: str
-    ) -> list:
-        """
-        Returns with the list of found (date, peak/plateau value) tuples for a single gauge
-
-        :param pd.DataFrame gauge_df: One gauge column, one date column, date index.
-        :param np.array bool_filter: A bool list. There is a local peak/plateau, where it's true.
-        :param str reg_number: The gauge id.
-        :return list: list of tuple of local max values and the date. (date, value)
-        """
-
-        # Clean-up dataframe for getting peak-plateau list
-<<<<<<< HEAD
-        peak_plateau_df = gauge_df.loc[bool_filter]
-        peak_plateau_df["date"] = peak_plateau_df.index
-        peak_plateau_df.index = peak_plateau_df["date"].dt.strftime('%Y-%m-%d')
-        peak_plateau_df = peak_plateau_df.drop(columns=["date", "Date"])
-=======
-        peak_plateau_df = gauge_df.loc[np.array([x.is_peak for x in gauge_data])]
-        peak_plateau_df = peak_plateau_df.drop(columns="Date") \
-            .set_index(peak_plateau_df.index.strftime('%Y-%m-%d'))
->>>>>>> 6a5fa3d8
-        peak_plateau_df[reg_number] = peak_plateau_df[reg_number].astype(float)
-
-        # Get peak-plateau list
-        peak_plateau_tuple = peak_plateau_df.to_records(index=True)
-        peak_plateau_list = [tuple(x) for x in peak_plateau_tuple]
-        return peak_plateau_list
-
-    def filter_for_start_and_length(
-            self,
-            gauge_df: pd.DataFrame,
-            min_date: datetime,
-            window_size: int
-    ) -> pd.DataFrame:
-        """
-        Find possible follow-up dates for the flood wave coming from the previous gauge
-
-        :param pd.DataFrame gauge_df: Dataframe to crop
-        :param datetime min_date: start date of the crop
-        :param int window_size: size of the new dataframe (number of days we want)
-        :return pd.DataFrame: Cropped dataframe with found next dates.
-        """
-
-        max_date = min_date + timedelta(days=window_size)
-        found_next_dates = gauge_df[(gauge_df['Date'] >= min_date) & (gauge_df['Date'] <= max_date)]
-
-        return found_next_dates
-
-    @measure_time
-    def search_flooding_gauge_pairs(self, delay: int, window_size: int, gauges: list) -> None:
-        """
-        Creates the wave-pairs for gauges next to each other.
-        Creates separate jsons and a actual_next_pair (super_dict) including all the pairs with all of their waves.
-
-        :param int delay: Minimum delay (days) between two gauges.
-        :param int window_size: Size of the interval (days) we allow a delay.
-        :param list gauges: The id list of the gauges (in order).
-        """
-
-        gauge_peak_plateau_pairs = {}
-        big_json_exists = os.path.exists('./saved/step2/gauge_peak_plateau_pairs.json')
-
-        for actual_gauge, next_gauge in itertools.zip_longest(gauges[:-1], gauges[1:]):
-            actual_json_exists = os.path.exists(f'saved/step2/{actual_gauge}_{next_gauge}.json')
-
-<<<<<<< HEAD
-            if (not actual_json_exists) or (not big_json_exists):
-
-                # Read the data from the actual gauge.
-                actual_gauge_f = open(f'./saved/step1/{actual_gauge}.json')
-                actual_gauge_with_index = json.load(actual_gauge_f)
-                actual_gauge_f.close()
-                actual_gauge_df = pd.DataFrame(data=actual_gauge_with_index,
-                                               columns=['Date', 'Max value'])
-                actual_gauge_df['Date'] = pd.to_datetime(actual_gauge_df['Date'])
-
-                # Read the data from the next gauge.
-                next_gauge_f = open(f'./saved/step1/{next_gauge}.json')
-                next_gauge_with_index = json.load(next_gauge_f)
-                next_gauge_f.close()
-                next_gauge_df = pd.DataFrame(data=next_gauge_with_index,
-                                             columns=['Date', 'Max value'])
-                next_gauge_df['Date'] = pd.to_datetime(next_gauge_df['Date'])
-
-                # Create actual_next_pair
-                actual_next_pair = dict()
-                for actual_date in actual_gauge_df['Date']:
-
-                    # Find next dates for the following gauge
-                    past_date = actual_date - timedelta(days=delay)
-                    found_next_dates = self.filter_for_start_and_length(
-                        gauge_df=next_gauge_df,
-                        min_date=past_date,
-                        window_size=window_size
-                    )
-
-                    # Convert datetime to string
-                    found_next_dates_str = []
-                    if not found_next_dates.empty:
-                        for found_date in found_next_dates['Date']:
-                            found_date = found_date.strftime('%Y-%m-%d')
-                            found_next_dates_str.append(found_date)
-                        actual_next_pair[actual_date.strftime('%Y-%m-%d')] = found_next_dates_str
-
-                # Save to file
-                file = open(f'./saved/step2/{actual_gauge}_{next_gauge}.json', 'w')
-                json.dump(obj=actual_next_pair,
-                          fp=file,
-                          indent=4)
-                file.close()
-
-                # Store result for the all in one dict
-                gauge_peak_plateau_pairs[f'{actual_gauge}_{next_gauge}'] = actual_next_pair
-                print(f'{actual_gauge}_{next_gauge}.json')
-
-        # Save to file
-        if not gauge_peak_plateau_pairs == {}:
-            file_all = open('./saved/step2/gauge_peak_plateau_pairs.json', 'w')
-            json.dump(obj=gauge_peak_plateau_pairs,
-                      fp=file_all,
-                      indent=4)
-            file_all.close()
-=======
-            if actual_json_exists and big_json_exists:
-                continue
-
-            # Read the data from the actual gauge.
-            actual_gauge_with_index = JsonHelper.read(f'./saved/step1/{actual_gauge}.json')
-            actual_gauge_df = pd.DataFrame(data=actual_gauge_with_index,
-                                           columns=['Date', 'Max value'])
-            actual_gauge_df['Date'] = pd.to_datetime(actual_gauge_df['Date'])
-
-            # Read the data from the next gauge.
-            next_gauge_with_index = JsonHelper.read(f'./saved/step1/{next_gauge}.json')
-            next_gauge_df = pd.DataFrame(data=next_gauge_with_index,
-                                         columns=['Date', 'Max value'])
-            next_gauge_df['Date'] = pd.to_datetime(next_gauge_df['Date'])
-
-            # Create actual_next_pair
-            actual_next_pair = dict()
-            for actual_date in actual_gauge_df['Date']:
-
-                # Find next dates for the following gauge
-                past_date = actual_date - timedelta(days=delay)
-                found_next_dates = self.filter_for_start_and_length(
-                    gauge_df=next_gauge_df,
-                    min_date=past_date,
-                    window_size=window_size
-                )
-
-                # Convert datetime to string
-                if not found_next_dates.empty:
-                    found_next_dates_str = found_next_dates['Date'].dt.strftime('%Y-%m-%d').tolist()
-                    actual_next_pair[actual_date.strftime('%Y-%m-%d')] = found_next_dates_str
-
-            # Save to file
-            JsonHelper.write(filepath=f'./saved/step2/{actual_gauge}_{next_gauge}.json',
-                             obj=actual_next_pair)
-
-            # Store result for the all in one dict
-            gauge_peak_plateau_pairs[f'{actual_gauge}_{next_gauge}'] = actual_next_pair
-            print(f'{actual_gauge}_{next_gauge}.json')
-
-        # Save to file
-        if not gauge_peak_plateau_pairs == {}:
-            JsonHelper.write(filepath='./saved/step2/gauge_peak_plateau_pairs.json', obj=gauge_peak_plateau_pairs)
->>>>>>> 6a5fa3d8
-
-    def create_flood_wave(self, next_gauge_date: str,
-                          next_idx: int) -> None:
-        """
-        Recursive function walking along the paths in the rooted tree representing the flood wave
-        We assume that global variable path contains the complete path up to the current state
-        i.e. all nodes (=gauges) are stored before the call of create_flood_wave
-
-        :param str next_gauge_date: The next date, we want to find in the next pair's json.
-        A date from the list, not the key. Date after the branch
-        :param int next_idx: Index of the next gauge pair.
-        E.g: index 1 is referring to "1515-1516" if the root is "1514-1515".
-        """
-
-        # other variables
-        max_index_value = len(self.gauge_peak_plateau_pairs.keys()) - 1
-        next_gauge_pair = self.gauge_pairs[next_idx]
-        next_gauge = next_gauge_pair.split('_')[1]
-        next_gauge_pair_date_dict = self.gauge_peak_plateau_pairs[next_gauge_pair]
-
-        # See if we continue the wave
-        can_path_be_continued = next_gauge_date in next_gauge_pair_date_dict.keys()
-        if can_path_be_continued and next_idx < max_index_value:
-
-            # Get new data values
-            new_date_value = next_gauge_pair_date_dict[next_gauge_date]
-            # the recursion continues with the first date
-            new_gauge_date = new_date_value[0]
-
-            # we store the other possible dates for continuation in a LiFoQueue
-            if len(new_date_value) > 1:
-
-                # Save the informations about the branches in a LiFoQueue (branches) so we can come back later.
-                for k, dat in enumerate(new_date_value[1:]):
-                    path_partial = deepcopy(self.path)  # copy result up to now
-                    path_partial[next_gauge] = dat  # update with the new node and the corresponding possible date
-                    new_path_key = "path" + str(next_idx + 1) + str(k)
-                    self.all_paths[new_path_key] = path_partial
-                    self.branches.put([dat, next_idx + 1, new_path_key])
-
-            # Update the status of our "place" (path)
-            self.path[next_gauge] = new_gauge_date
-
-            # Keep going, search for the path
-            self.create_flood_wave(next_gauge_date=new_gauge_date,
-                                   next_idx=next_idx + 1)
-        else:
-
-            # Update the 'map'. (Add the path to the start date)
-            self.flood_wave[f'id{self.wave_serial_number}'] = self.path
-
-            # Make possible to have more paths
-            self.wave_serial_number += 1
-
-    @measure_time
-    def sort_wave(self, filenames: list,
-                  start: str = '2006-02-01',
-                  end: str = '2006-06-01') -> list:
-        """
-        It's hard to visualize waves far from each other.
-        With this method, we can choose a period and check the waves in it.
-
-        :param list filenames: List of filenames we want to choose from. (Usually all files from the directory)
-        :param str start: Start date of the interval.
-        :param str end: Final day of the interval.
-        :return str filename_sort: List of filenames with waves in the given interval.
-        """
-        start = datetime.strptime(start, '%Y-%m-%d')
-        end = datetime.strptime(end, '%Y-%m-%d')
-
-        filename_sort = []
-
-        for filename in filenames:
-            date_str = filename.split(".json")[0]
-            date_dt = datetime.strptime(date_str, '%Y-%m-%d')
-
-            if date_dt >= start and date_dt <= end:
-                filename_sort.append(filename)
-
-        return filename_sort
-
-    @measure_time
-    def plot_graph(self):
-        filenames = next(os.walk('./saved/step3'), (None, None, []))[2]  # [] if no file
-
-        fig = plt.figure(figsize=(15, 6))
-
-        # Add title
-        title = 'Flood wave'
-        plt.title(title)
-
-        # Select waves from a time interval
-        sorted_filenames = self.sort_wave(filenames=filenames, start='2005-10-01', end='2006-01-01')
-
-        max_array = []
-
-        # Read all the files:
-        for filename in sorted_filenames:
-
-            # Initialize
-            flood_dict = {}
-
-            # Read a file and load it
-            flood_dict = JsonHelper.read(filepath=f'./saved/step3/{filename}')
-
-            # Get keys
-            keys = flood_dict.keys()
-            key_list = list(keys)
-
-            # Read every dict of the file
-            for path_key in key_list:
-                local_dict = flood_dict[path_key]
-                new_list = []
-                # Create an array from the values to plot
-                for key, value in iter(local_dict.items()):
-                    new_list.append([key, datetime.strptime(value, '%Y-%m-%d')])
-
-                if len(max_array) < len(new_list):
-                    max_array = new_list
-                my_array = np.array([np.array(xi) for xi in new_list])
-
-                # Get x and y
-                y = my_array[:, 0]
-                x = my_array[:, 1]
-
-                # Plot
-                for i in range(0, len(x), 1):
-                    plot = plt.plot(x[i:i + 2], y[i:i + 2], 'bo-')
-
-                max_array = np.array([np.array(xi) for xi in max_array])
-
-        # Plot the longest wave again, so the image isn't cropped.
-        # Get x and y
-        y = max_array[:, 0]
-        x = max_array[:, 1]
-
-        # Plot
-        for i in range(0, len(x), 1):
-            plot = plt.plot(x[i:i + 2], y[i:i + 2], 'bo-')
-
-        # plt.xticks(rotation = 45)
-        plt.ylim(y[-1], y[0])
-        plt.show()
-
-    @measure_time
-    def step_1(self):
-        for gauge in self.gauges:
-            if not os.path.exists('saved/step1/' + str(gauge) + '.json'):
-                # Get gauge data and drop missing data and make it an array.
-                gauge_df = self.dataloader.get_daily_time_series(reg_number_list=[gauge]).dropna()
-
-                # Get local peak/plateau values
-                object_array = self.create_object_array(gauge_ts=gauge_df[str(gauge)].to_numpy())
-
-                # Create keys for dictionary
-                peak_plateau_tuples = self.create_peak_plateau_list(
-                    gauge_df=gauge_df,
-<<<<<<< HEAD
-                    bool_filter=peak_plateau_bool,
-=======
-                    gauge_data=object_array,
->>>>>>> 6a5fa3d8
-                    reg_number=str(gauge)
-                )
-
-                # Save
-<<<<<<< HEAD
-                file = open('./saved/step1/' + str(gauge) + ".json", "w")
-                json.dump(obj=peak_plateau_tuples,
-                          fp=file,
-                          indent=4)
-                file.close()
-=======
-                JsonHelper.write(filepath=f'./saved/step1/{gauge}.json', obj=peak_plateau_tuples)
->>>>>>> 6a5fa3d8
-
-                print(str(gauge) + ".json")
-
-    @measure_time
-    def step_2(self):
-        self.search_flooding_gauge_pairs(delay=0, window_size=3, gauges=self.gauges)
-
-    @measure_time
-    def step_3(self):
-        """
-        Searching for wave "series". For now, starting from the root ('1514-1515').
-        Trying to find the same waves in different gauges.
-        """
-
-        # Read the gauge_peak_plateau_pairs (super dict)
-        if self.gauge_peak_plateau_pairs == {}:
-<<<<<<< HEAD
-            gauge_peak_plateau_pairs_f = open('./saved/step2/gauge_peak_plateau_pairs.json')
-            self.gauge_peak_plateau_pairs = json.load(gauge_peak_plateau_pairs_f)
-            gauge_peak_plateau_pairs_f.close()
-=======
-            self.gauge_peak_plateau_pairs = JsonHelper.read(filepath='./saved/step2/gauge_peak_plateau_pairs.json')
->>>>>>> 6a5fa3d8
-
-        print(self.gauge_peak_plateau_pairs)
-
-        print(list(self.gauge_peak_plateau_pairs.keys()))
-        self.gauge_pairs = list(self.gauge_peak_plateau_pairs.keys())
-
-        next_g_p_idx = 1
-        """
-        To understand the code better, here are some description and example:
-
-        branches = ['1951-01-11', 3, 'path30']
-
-            We save the branches to this stucture. It' a . 
-            This means, we can get out first the element , we put in last. 
-            On the above example we can see one element of branches.
-
-
-        path =  {'1514': '1951-01-07', '1515': '1951-01-08', '1516': '1951-01-08', '1518': '1951-01-09'}
-
-            One path without branches.
-
-
-        all_paths ={'path20': {'1514': '1951-01-07', '1515': '1951-01-08', '1516': '1951-01-08', '1518': '1951-01-09', 
-                               '1520': '1951-01-09', '1521': '1951-01-09', '1719': '1951-01-10'}, 
-                    'path30': {'1514': '1951-01-07', '1515': '1951-01-08', '1516': '1951-01-08', '1518': '1951-01-09'}}
-
-            More path from the same start. The last path might be unfinished.
-
-
-        flood_wave = {'id0': {'1514': '1951-01-07', '1515': '1951-01-08', '1516': '1951-01-08', '1518': '1951-01-08', 
-                              '1520': '1951-01-09', '1521': '1951-01-09', '1719': '1951-01-10'}, 
-                      'id1': {'1514': '1951-01-07', '1515': '1951-01-08', '1516': '1951-01-08', '1518': '1951-01-08'}, 
-                      'id2': {'1514': '1951-01-07', '1515': '1951-01-08', '1516': '1951-01-08', '1518': '1951-01-09', 
-                              '1520': '1951-01-09', '1521': '1951-01-09', '1719': '1951-01-10'}, 
-                      'id3': {'1514': '1951-01-07', '1515': '1951-01-08', '1516': '1951-01-08', '1518': '1951-01-09'}}
-
-            All of the waves from the given start point. 
-        """
-
-        root_gauge_pair = self.gauge_pairs[0]  # Root.
-        root_gauge_pair_date_dict = self.gauge_peak_plateau_pairs[root_gauge_pair]
-
-        # Search waves starting from the root
-        for actual_date in root_gauge_pair_date_dict.keys():
-
-            print("ACTUAL_DATE", actual_date)
-            print('#####################################################')
-
-            self.flood_wave = {}
-
-            # Go over every date with a wave
-            for next_date in root_gauge_pair_date_dict[actual_date]:
-
-                # Empty and reset variables
-                next_g_p_idx = 1
-                self.path = {}
-                self.all_paths = {}
-                self.wave_serial_number = 0
-
-                root_gauge = root_gauge_pair.split('_')[0]
-                root_gauge_next = root_gauge_pair.split('_')[1]
-
-                self.path[root_gauge] = actual_date
-                self.path[root_gauge_next] = next_date
-
-                # Search for flood wave
-                self.create_flood_wave(next_gauge_date=next_date,
-                                       next_idx=next_g_p_idx)
-
-                # Go over the missed branches
-                while self.branches.qsize() != 0:
-                    # Get info from branches (info about the branch)
-                    new_date, new_g_p_idx, path_key = self.branches.get()
-                    self.path = self.all_paths[path_key]
-
-                    # Go back to the branch
-                    self.create_flood_wave(next_gauge_date=new_date,
-                                           next_idx=new_g_p_idx)
-
-                # Save the wave
-<<<<<<< HEAD
-                file = open(f'./saved/step3/{actual_date}', 'w')
-                json.dump(obj=self.flood_wave,
-                          fp=file,
-                          indent=4)
-                file.close()
-=======
-                JsonHelper.write(filepath=f'./saved/step3/{actual_date}', obj=self.flood_wave)
->>>>>>> 6a5fa3d8
-
-    @measure_time
-    def run(self):
-        self.mkdirs()
-        self.step_1()
-        self.step_2()
-        self.step_3()
+class FloodWaveDetector():
+    def __init__(self) -> None:
+        self.__db_credentials_path = self.read_ini()
+        self.dataloader = Dataloader(self.__db_credentials_path)
+        self.meta = self.dataloader \
+            .meta_data \
+            .groupby(["river"]) \
+            .get_group("Tisza") \
+            .sort_values(by='river_km', ascending=False)
+        self.gauges = self.meta.dropna(subset=['h_table']).index.tolist()
+        self.gauge_peak_plateau_pairs = {}
+        self.gauge_pairs = []
+
+        self.path = {}
+        self.all_paths = {}
+        self.wave_serial_number = 0
+        self.branches = LifoQueue()
+        self.flood_wave = {}
+
+    @measure_time
+    def read_ini(self) -> os.path:
+        dirname = os.path.dirname(os.getcwd())
+        return os.path.join(dirname, 'database.ini')
+
+    @measure_time
+    def mkdirs(self):
+        os.makedirs('./saved', exist_ok=True)
+        os.makedirs('./saved/step1', exist_ok=True)
+        os.makedirs('./saved/step2', exist_ok=True)
+        os.makedirs('./saved/step3', exist_ok=True)
+
+    @measure_time
+    def create_object_array(self, gauge_ts: np.array) -> np.array:
+        result = np.empty(gauge_ts.shape[0], dtype=GaugeData)
+        peaks = list(argrelextrema(gauge_ts, np.greater_equal)[0])
+
+        for idx, value in enumerate(gauge_ts):
+            result[idx] = GaugeData(value=value)
+        for k in peaks:
+            result[k].is_peak = True
+        return result
+
+    @measure_time
+    def create_peak_plateau_list(
+            self,
+            gauge_df: pd.DataFrame,
+            gauge_data: np.array,
+            reg_number: str
+    ) -> list:
+        """
+        Returns with the list of found (date, peak/plateau value) tuples for a single gauge
+
+        :param pd.DataFrame gauge_df: One gauge column, one date column, date index.
+        :param np.array bool_filter: A bool list. There is a local peak/plateau, where it's true.
+        :param str reg_number: The gauge id.
+        :return list: list of tuple of local max values and the date. (date, value)
+        """
+
+        # Clean-up dataframe for getting peak-plateau list
+        peak_plateau_df = gauge_df.loc[np.array([x.is_peak for x in gauge_data])]
+        peak_plateau_df = peak_plateau_df.drop(columns="Date") \
+            .set_index(peak_plateau_df.index.strftime('%Y-%m-%d'))
+        peak_plateau_df[reg_number] = peak_plateau_df[reg_number].astype(float)
+
+        # Get peak-plateau list
+        peak_plateau_tuple = peak_plateau_df.to_records(index=True)
+        peak_plateau_list = [tuple(x) for x in peak_plateau_tuple]
+        return peak_plateau_list
+
+    def filter_for_start_and_length(
+            self,
+            gauge_df: pd.DataFrame,
+            min_date: datetime,
+            window_size: int
+    ) -> pd.DataFrame:
+        """
+        Find possible follow-up dates for the flood wave coming from the previous gauge
+
+        :param pd.DataFrame gauge_df: Dataframe to crop
+        :param datetime min_date: start date of the crop
+        :param int window_size: size of the new dataframe (number of days we want)
+        :return pd.DataFrame: Cropped dataframe with found next dates.
+        """
+
+        max_date = min_date + timedelta(days=window_size)
+        found_next_dates = gauge_df[(gauge_df['Date'] >= min_date) & (gauge_df['Date'] <= max_date)]
+
+        return found_next_dates
+
+    @measure_time
+    def search_flooding_gauge_pairs(self, delay: int, window_size: int, gauges: list) -> None:
+        """
+        Creates the wave-pairs for gauges next to each other.
+        Creates separate jsons and a actual_next_pair (super_dict) including all the pairs with all of their waves.
+
+        :param int delay: Minimum delay (days) between two gauges.
+        :param int window_size: Size of the interval (days) we allow a delay.
+        :param list gauges: The id list of the gauges (in order).
+        """
+
+        gauge_peak_plateau_pairs = {}
+        big_json_exists = os.path.exists('./saved/step2/gauge_peak_plateau_pairs.json')
+
+        for actual_gauge, next_gauge in itertools.zip_longest(gauges[:-1], gauges[1:]):
+            actual_json_exists = os.path.exists(f'saved/step2/{actual_gauge}_{next_gauge}.json')
+
+            if actual_json_exists and big_json_exists:
+                continue
+
+            # Read the data from the actual gauge.
+            actual_gauge_with_index = JsonHelper.read(f'./saved/step1/{actual_gauge}.json')
+            actual_gauge_df = pd.DataFrame(data=actual_gauge_with_index,
+                                           columns=['Date', 'Max value'])
+            actual_gauge_df['Date'] = pd.to_datetime(actual_gauge_df['Date'])
+
+            # Read the data from the next gauge.
+            next_gauge_with_index = JsonHelper.read(f'./saved/step1/{next_gauge}.json')
+            next_gauge_df = pd.DataFrame(data=next_gauge_with_index,
+                                         columns=['Date', 'Max value'])
+            next_gauge_df['Date'] = pd.to_datetime(next_gauge_df['Date'])
+
+            # Create actual_next_pair
+            actual_next_pair = dict()
+            for actual_date in actual_gauge_df['Date']:
+
+                # Find next dates for the following gauge
+                past_date = actual_date - timedelta(days=delay)
+                found_next_dates = self.filter_for_start_and_length(
+                    gauge_df=next_gauge_df,
+                    min_date=past_date,
+                    window_size=window_size
+                )
+
+                # Convert datetime to string
+                if not found_next_dates.empty:
+                    found_next_dates_str = found_next_dates['Date'].dt.strftime('%Y-%m-%d').tolist()
+                    actual_next_pair[actual_date.strftime('%Y-%m-%d')] = found_next_dates_str
+
+            # Save to file
+            JsonHelper.write(filepath=f'./saved/step2/{actual_gauge}_{next_gauge}.json',
+                             obj=actual_next_pair)
+
+            # Store result for the all in one dict
+            gauge_peak_plateau_pairs[f'{actual_gauge}_{next_gauge}'] = actual_next_pair
+            print(f'{actual_gauge}_{next_gauge}.json')
+
+        # Save to file
+        if not gauge_peak_plateau_pairs == {}:
+            JsonHelper.write(filepath='./saved/step2/gauge_peak_plateau_pairs.json', obj=gauge_peak_plateau_pairs)
+
+    def create_flood_wave(self, next_gauge_date: str,
+                          next_idx: int) -> None:
+        """
+        Recursive function walking along the paths in the rooted tree representing the flood wave
+        We assume that global variable path contains the complete path up to the current state
+        i.e. all nodes (=gauges) are stored before the call of create_flood_wave
+
+        :param str next_gauge_date: The next date, we want to find in the next pair's json.
+        A date from the list, not the key. Date after the branch
+        :param int next_idx: Index of the next gauge pair.
+        E.g: index 1 is referring to "1515-1516" if the root is "1514-1515".
+        """
+
+        # other variables
+        max_index_value = len(self.gauge_peak_plateau_pairs.keys()) - 1
+        next_gauge_pair = self.gauge_pairs[next_idx]
+        next_gauge = next_gauge_pair.split('_')[1]
+        next_gauge_pair_date_dict = self.gauge_peak_plateau_pairs[next_gauge_pair]
+
+        # See if we continue the wave
+        can_path_be_continued = next_gauge_date in next_gauge_pair_date_dict.keys()
+        if can_path_be_continued and next_idx < max_index_value:
+
+            # Get new data values
+            new_date_value = next_gauge_pair_date_dict[next_gauge_date]
+            # the recursion continues with the first date
+            new_gauge_date = new_date_value[0]
+
+            # we store the other possible dates for continuation in a LiFoQueue
+            if len(new_date_value) > 1:
+
+                # Save the informations about the branches in a LiFoQueue (branches) so we can come back later.
+                for k, dat in enumerate(new_date_value[1:]):
+                    path_partial = deepcopy(self.path)  # copy result up to now
+                    path_partial[next_gauge] = dat  # update with the new node and the corresponding possible date
+                    new_path_key = "path" + str(next_idx + 1) + str(k)
+                    self.all_paths[new_path_key] = path_partial
+                    self.branches.put([dat, next_idx + 1, new_path_key])
+
+            # Update the status of our "place" (path)
+            self.path[next_gauge] = new_gauge_date
+
+            # Keep going, search for the path
+            self.create_flood_wave(next_gauge_date=new_gauge_date,
+                                   next_idx=next_idx + 1)
+        else:
+
+            # Update the 'map'. (Add the path to the start date)
+            self.flood_wave[f'id{self.wave_serial_number}'] = self.path
+
+            # Make possible to have more paths
+            self.wave_serial_number += 1
+
+    @measure_time
+    def sort_wave(self, filenames: list,
+                  start: str = '2006-02-01',
+                  end: str = '2006-06-01') -> list:
+        """
+        It's hard to visualize waves far from each other.
+        With this method, we can choose a period and check the waves in it.
+
+        :param list filenames: List of filenames we want to choose from. (Usually all files from the directory)
+        :param str start: Start date of the interval.
+        :param str end: Final day of the interval.
+        :return str filename_sort: List of filenames with waves in the given interval.
+        """
+        start = datetime.strptime(start, '%Y-%m-%d')
+        end = datetime.strptime(end, '%Y-%m-%d')
+
+        filename_sort = []
+
+        for filename in filenames:
+            date_str = filename.split(".json")[0]
+            date_dt = datetime.strptime(date_str, '%Y-%m-%d')
+
+            if date_dt >= start and date_dt <= end:
+                filename_sort.append(filename)
+
+        return filename_sort
+
+    @measure_time
+    def plot_graph(self):
+        filenames = next(os.walk('./saved/step3'), (None, None, []))[2]  # [] if no file
+
+        fig = plt.figure(figsize=(15, 6))
+
+        # Add title
+        title = 'Flood wave'
+        plt.title(title)
+
+        # Select waves from a time interval
+        sorted_filenames = self.sort_wave(filenames=filenames, start='2005-10-01', end='2006-01-01')
+
+        max_array = []
+
+        # Read all the files:
+        for filename in sorted_filenames:
+
+            # Initialize
+            flood_dict = {}
+
+            # Read a file and load it
+            flood_dict = JsonHelper.read(filepath=f'./saved/step3/{filename}')
+
+            # Get keys
+            keys = flood_dict.keys()
+            key_list = list(keys)
+
+            # Read every dict of the file
+            for path_key in key_list:
+                local_dict = flood_dict[path_key]
+                new_list = []
+                # Create an array from the values to plot
+                for key, value in iter(local_dict.items()):
+                    new_list.append([key, datetime.strptime(value, '%Y-%m-%d')])
+
+                if len(max_array) < len(new_list):
+                    max_array = new_list
+                my_array = np.array([np.array(xi) for xi in new_list])
+
+                # Get x and y
+                y = my_array[:, 0]
+                x = my_array[:, 1]
+
+                # Plot
+                for i in range(0, len(x), 1):
+                    plot = plt.plot(x[i:i + 2], y[i:i + 2], 'bo-')
+
+                max_array = np.array([np.array(xi) for xi in max_array])
+
+        # Plot the longest wave again, so the image isn't cropped.
+        # Get x and y
+        y = max_array[:, 0]
+        x = max_array[:, 1]
+
+        # Plot
+        for i in range(0, len(x), 1):
+            plot = plt.plot(x[i:i + 2], y[i:i + 2], 'bo-')
+
+        # plt.xticks(rotation = 45)
+        plt.ylim(y[-1], y[0])
+        plt.show()
+
+    @measure_time
+    def step_1(self):
+        for gauge in self.gauges:
+            if not os.path.exists('saved/step1/' + str(gauge) + '.json'):
+                # Get gauge data and drop missing data and make it an array.
+                gauge_df = self.dataloader.get_daily_time_series(reg_number_list=[gauge]).dropna()
+
+                # Get local peak/plateau values
+                object_array = self.create_object_array(gauge_ts=gauge_df[str(gauge)].to_numpy())
+
+                # Create keys for dictionary
+                peak_plateau_tuples = self.create_peak_plateau_list(
+                    gauge_df=gauge_df,
+                    gauge_data=object_array,
+                    reg_number=str(gauge)
+                )
+
+                # Save
+                JsonHelper.write(filepath=f'./saved/step1/{gauge}.json', obj=peak_plateau_tuples)
+
+                print(str(gauge) + ".json")
+
+    @measure_time
+    def step_2(self):
+        self.search_flooding_gauge_pairs(delay=0, window_size=3, gauges=self.gauges)
+
+    @measure_time
+    def step_3(self):
+        """
+        Searching for wave "series". For now, starting from the root ('1514-1515').
+        Trying to find the same waves in different gauges.
+        """
+
+        # Read the gauge_peak_plateau_pairs (super dict)
+        if self.gauge_peak_plateau_pairs == {}:
+            self.gauge_peak_plateau_pairs = JsonHelper.read(filepath='./saved/step2/gauge_peak_plateau_pairs.json')
+
+        print(self.gauge_peak_plateau_pairs)
+
+        print(list(self.gauge_peak_plateau_pairs.keys()))
+        self.gauge_pairs = list(self.gauge_peak_plateau_pairs.keys())
+
+        next_g_p_idx = 1
+        """
+        To understand the code better, here are some description and example:
+
+        branches = ['1951-01-11', 3, 'path30']
+
+            We save the branches to this stucture. It' a . 
+            This means, we can get out first the element , we put in last. 
+            On the above example we can see one element of branches.
+
+
+        path =  {'1514': '1951-01-07', '1515': '1951-01-08', '1516': '1951-01-08', '1518': '1951-01-09'}
+
+            One path without branches.
+
+
+        all_paths ={'path20': {'1514': '1951-01-07', '1515': '1951-01-08', '1516': '1951-01-08', '1518': '1951-01-09', 
+                               '1520': '1951-01-09', '1521': '1951-01-09', '1719': '1951-01-10'}, 
+                    'path30': {'1514': '1951-01-07', '1515': '1951-01-08', '1516': '1951-01-08', '1518': '1951-01-09'}}
+
+            More path from the same start. The last path might be unfinished.
+
+
+        flood_wave = {'id0': {'1514': '1951-01-07', '1515': '1951-01-08', '1516': '1951-01-08', '1518': '1951-01-08', 
+                              '1520': '1951-01-09', '1521': '1951-01-09', '1719': '1951-01-10'}, 
+                      'id1': {'1514': '1951-01-07', '1515': '1951-01-08', '1516': '1951-01-08', '1518': '1951-01-08'}, 
+                      'id2': {'1514': '1951-01-07', '1515': '1951-01-08', '1516': '1951-01-08', '1518': '1951-01-09', 
+                              '1520': '1951-01-09', '1521': '1951-01-09', '1719': '1951-01-10'}, 
+                      'id3': {'1514': '1951-01-07', '1515': '1951-01-08', '1516': '1951-01-08', '1518': '1951-01-09'}}
+
+            All of the waves from the given start point. 
+        """
+
+        root_gauge_pair = self.gauge_pairs[0]  # Root.
+        root_gauge_pair_date_dict = self.gauge_peak_plateau_pairs[root_gauge_pair]
+
+        # Search waves starting from the root
+        for actual_date in root_gauge_pair_date_dict.keys():
+
+            print("ACTUAL_DATE", actual_date)
+            print('#####################################################')
+
+            self.flood_wave = {}
+
+            # Go over every date with a wave
+            for next_date in root_gauge_pair_date_dict[actual_date]:
+
+                # Empty and reset variables
+                next_g_p_idx = 1
+                self.path = {}
+                self.all_paths = {}
+                self.wave_serial_number = 0
+
+                root_gauge = root_gauge_pair.split('_')[0]
+                root_gauge_next = root_gauge_pair.split('_')[1]
+
+                self.path[root_gauge] = actual_date
+                self.path[root_gauge_next] = next_date
+
+                # Search for flood wave
+                self.create_flood_wave(next_gauge_date=next_date,
+                                       next_idx=next_g_p_idx)
+
+                # Go over the missed branches
+                while self.branches.qsize() != 0:
+                    # Get info from branches (info about the branch)
+                    new_date, new_g_p_idx, path_key = self.branches.get()
+                    self.path = self.all_paths[path_key]
+
+                    # Go back to the branch
+                    self.create_flood_wave(next_gauge_date=new_date,
+                                           next_idx=new_g_p_idx)
+
+                # Save the wave
+                JsonHelper.write(filepath=f'./saved/step3/{actual_date}', obj=self.flood_wave)
+
+    @measure_time
+    def run(self):
+        self.mkdirs()
+        self.step_1()
+        self.step_2()
+        self.step_3()